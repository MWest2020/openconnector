--- conflicted
+++ resolved
@@ -26,20 +26,13 @@
 		['name' => 'mappings#saveObject', 'url' => '/api/mappings/objects', 'verb' => 'POST'],
 		['name' => 'mappings#getObjects', 'url' => '/api/mappings/objects', 'verb' => 'GET'],
 		// Running endpoints - allow any path after /api/endpoints/
-<<<<<<< HEAD
-		['name' => 'endpoints#handlePath', 'url' => '/api/endpoint/{_path}', 'verb' => 'GET', 'requirements' => ['_path' => '.+']],
-//		['name' => 'endpoints#handlePath', 'url' => '/api/endpoint/{path}', 'verb' => 'PUT', 'requirements' => ['path' => '.+']],
-//		['name' => 'endpoints#handlePath', 'url' => '/api/endpoint/{path}', 'verb' => 'POST', 'requirements' => ['path' => '.+']],
-//		['name' => 'endpoints#handlePath', 'url' => '/api/endpoint/{path}', 'verb' => 'DELETE', 'requirements' => ['path' => '.+']],
-		// Upload & Download
-		['name' => 'import#import', 'url' => '/api/import', 'verb' => 'POST'],
-//		['name' => 'import#importUpdate', 'url' => '/api/import/{id}', 'verb' => 'PUT'],
-		['name' => 'export#export', 'url' => '/api/export/{type}/{id}', 'verb' => 'GET'],
-=======
 		['name' => 'endpoints#handlePath', 'postfix' => 'read', 'url' => '/api/endpoint/{_path}', 'verb' => 'GET', 'requirements' => ['_path' => '.+']],
 		['name' => 'endpoints#handlePath', 'postfix' => 'update', 'url' => '/api/endpoint/{_path}', 'verb' => 'PUT', 'requirements' => ['_path' => '.+']],
 		['name' => 'endpoints#handlePath', 'postfix' => 'create', 'url' => '/api/endpoint/{_path}', 'verb' => 'POST', 'requirements' => ['_path' => '.+']],
 		['name' => 'endpoints#handlePath', 'postfix' => 'destroy', 'url' => '/api/endpoint/{_path}', 'verb' => 'DELETE', 'requirements' => ['_path' => '.+']],
->>>>>>> a6488f91
+		// Import & Export
+		['name' => 'import#import', 'url' => '/api/import', 'verb' => 'POST'],
+//		['name' => 'import#importUpdate', 'url' => '/api/import/{id}', 'verb' => 'PUT'],
+		['name' => 'export#export', 'url' => '/api/export/{type}/{id}', 'verb' => 'GET'],
 	],
 ];