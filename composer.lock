--- conflicted
+++ resolved
@@ -4,11 +4,7 @@
         "Read more about it at https://getcomposer.org/doc/01-basic-usage.md#installing-dependencies",
         "This file is @generated automatically"
     ],
-<<<<<<< HEAD
     "content-hash": "b8cc3f3cc4d4c150fa97dee9da10eed8",
-=======
-    "content-hash": "a64e23390055dfc1673b8821bfbf112d",
->>>>>>> 80aadd57
     "packages": [
         {
             "name": "adbario/php-dot-notation",
@@ -2416,7 +2412,226 @@
             "time": "2019-03-08T08:55:37+00:00"
         },
         {
-<<<<<<< HEAD
+            "name": "react/async",
+            "version": "v4.3.0",
+            "source": {
+                "type": "git",
+                "url": "https://github.com/reactphp/async.git",
+                "reference": "635d50e30844a484495713e8cb8d9e079c0008a5"
+            },
+            "dist": {
+                "type": "zip",
+                "url": "https://api.github.com/repos/reactphp/async/zipball/635d50e30844a484495713e8cb8d9e079c0008a5",
+                "reference": "635d50e30844a484495713e8cb8d9e079c0008a5",
+                "shasum": ""
+            },
+            "require": {
+                "php": ">=8.1",
+                "react/event-loop": "^1.2",
+                "react/promise": "^3.2 || ^2.8 || ^1.2.1"
+            },
+            "require-dev": {
+                "phpstan/phpstan": "1.10.39",
+                "phpunit/phpunit": "^9.6"
+            },
+            "type": "library",
+            "autoload": {
+                "files": [
+                    "src/functions_include.php"
+                ],
+                "psr-4": {
+                    "React\\Async\\": "src/"
+                }
+            },
+            "notification-url": "https://packagist.org/downloads/",
+            "license": [
+                "MIT"
+            ],
+            "authors": [
+                {
+                    "name": "Christian Lück",
+                    "email": "christian@clue.engineering",
+                    "homepage": "https://clue.engineering/"
+                },
+                {
+                    "name": "Cees-Jan Kiewiet",
+                    "email": "reactphp@ceesjankiewiet.nl",
+                    "homepage": "https://wyrihaximus.net/"
+                },
+                {
+                    "name": "Jan Sorgalla",
+                    "email": "jsorgalla@gmail.com",
+                    "homepage": "https://sorgalla.com/"
+                },
+                {
+                    "name": "Chris Boden",
+                    "email": "cboden@gmail.com",
+                    "homepage": "https://cboden.dev/"
+                }
+            ],
+            "description": "Async utilities and fibers for ReactPHP",
+            "keywords": [
+                "async",
+                "reactphp"
+            ],
+            "support": {
+                "issues": "https://github.com/reactphp/async/issues",
+                "source": "https://github.com/reactphp/async/tree/v4.3.0"
+            },
+            "funding": [
+                {
+                    "url": "https://opencollective.com/reactphp",
+                    "type": "open_collective"
+                }
+            ],
+            "time": "2024-06-04T14:40:02+00:00"
+        },
+        {
+            "name": "react/event-loop",
+            "version": "v1.5.0",
+            "source": {
+                "type": "git",
+                "url": "https://github.com/reactphp/event-loop.git",
+                "reference": "bbe0bd8c51ffc05ee43f1729087ed3bdf7d53354"
+            },
+            "dist": {
+                "type": "zip",
+                "url": "https://api.github.com/repos/reactphp/event-loop/zipball/bbe0bd8c51ffc05ee43f1729087ed3bdf7d53354",
+                "reference": "bbe0bd8c51ffc05ee43f1729087ed3bdf7d53354",
+                "shasum": ""
+            },
+            "require": {
+                "php": ">=5.3.0"
+            },
+            "require-dev": {
+                "phpunit/phpunit": "^9.6 || ^5.7 || ^4.8.36"
+            },
+            "suggest": {
+                "ext-pcntl": "For signal handling support when using the StreamSelectLoop"
+            },
+            "type": "library",
+            "autoload": {
+                "psr-4": {
+                    "React\\EventLoop\\": "src/"
+                }
+            },
+            "notification-url": "https://packagist.org/downloads/",
+            "license": [
+                "MIT"
+            ],
+            "authors": [
+                {
+                    "name": "Christian Lück",
+                    "email": "christian@clue.engineering",
+                    "homepage": "https://clue.engineering/"
+                },
+                {
+                    "name": "Cees-Jan Kiewiet",
+                    "email": "reactphp@ceesjankiewiet.nl",
+                    "homepage": "https://wyrihaximus.net/"
+                },
+                {
+                    "name": "Jan Sorgalla",
+                    "email": "jsorgalla@gmail.com",
+                    "homepage": "https://sorgalla.com/"
+                },
+                {
+                    "name": "Chris Boden",
+                    "email": "cboden@gmail.com",
+                    "homepage": "https://cboden.dev/"
+                }
+            ],
+            "description": "ReactPHP's core reactor event loop that libraries can use for evented I/O.",
+            "keywords": [
+                "asynchronous",
+                "event-loop"
+            ],
+            "support": {
+                "issues": "https://github.com/reactphp/event-loop/issues",
+                "source": "https://github.com/reactphp/event-loop/tree/v1.5.0"
+            },
+            "funding": [
+                {
+                    "url": "https://opencollective.com/reactphp",
+                    "type": "open_collective"
+                }
+            ],
+            "time": "2023-11-13T13:48:05+00:00"
+        },
+        {
+            "name": "react/promise",
+            "version": "v3.2.0",
+            "source": {
+                "type": "git",
+                "url": "https://github.com/reactphp/promise.git",
+                "reference": "8a164643313c71354582dc850b42b33fa12a4b63"
+            },
+            "dist": {
+                "type": "zip",
+                "url": "https://api.github.com/repos/reactphp/promise/zipball/8a164643313c71354582dc850b42b33fa12a4b63",
+                "reference": "8a164643313c71354582dc850b42b33fa12a4b63",
+                "shasum": ""
+            },
+            "require": {
+                "php": ">=7.1.0"
+            },
+            "require-dev": {
+                "phpstan/phpstan": "1.10.39 || 1.4.10",
+                "phpunit/phpunit": "^9.6 || ^7.5"
+            },
+            "type": "library",
+            "autoload": {
+                "files": [
+                    "src/functions_include.php"
+                ],
+                "psr-4": {
+                    "React\\Promise\\": "src/"
+                }
+            },
+            "notification-url": "https://packagist.org/downloads/",
+            "license": [
+                "MIT"
+            ],
+            "authors": [
+                {
+                    "name": "Jan Sorgalla",
+                    "email": "jsorgalla@gmail.com",
+                    "homepage": "https://sorgalla.com/"
+                },
+                {
+                    "name": "Christian Lück",
+                    "email": "christian@clue.engineering",
+                    "homepage": "https://clue.engineering/"
+                },
+                {
+                    "name": "Cees-Jan Kiewiet",
+                    "email": "reactphp@ceesjankiewiet.nl",
+                    "homepage": "https://wyrihaximus.net/"
+                },
+                {
+                    "name": "Chris Boden",
+                    "email": "cboden@gmail.com",
+                    "homepage": "https://cboden.dev/"
+                }
+            ],
+            "description": "A lightweight implementation of CommonJS Promises/A for PHP",
+            "keywords": [
+                "promise",
+                "promises"
+            ],
+            "support": {
+                "issues": "https://github.com/reactphp/promise/issues",
+                "source": "https://github.com/reactphp/promise/tree/v3.2.0"
+            },
+            "funding": [
+                {
+                    "url": "https://opencollective.com/reactphp",
+                    "type": "open_collective"
+                }
+            ],
+            "time": "2024-05-24T10:39:05+00:00"
+        },
+        {
             "name": "revolt/event-loop",
             "version": "v1.0.7",
             "source": {
@@ -2448,118 +2663,14 @@
             "autoload": {
                 "psr-4": {
                     "Revolt\\": "src"
-=======
-            "name": "react/async",
-            "version": "v4.3.0",
-            "source": {
-                "type": "git",
-                "url": "https://github.com/reactphp/async.git",
-                "reference": "635d50e30844a484495713e8cb8d9e079c0008a5"
-            },
-            "dist": {
-                "type": "zip",
-                "url": "https://api.github.com/repos/reactphp/async/zipball/635d50e30844a484495713e8cb8d9e079c0008a5",
-                "reference": "635d50e30844a484495713e8cb8d9e079c0008a5",
-                "shasum": ""
-            },
-            "require": {
-                "php": ">=8.1",
-                "react/event-loop": "^1.2",
-                "react/promise": "^3.2 || ^2.8 || ^1.2.1"
-            },
-            "require-dev": {
-                "phpstan/phpstan": "1.10.39",
-                "phpunit/phpunit": "^9.6"
-            },
-            "type": "library",
-            "autoload": {
-                "files": [
-                    "src/functions_include.php"
-                ],
-                "psr-4": {
-                    "React\\Async\\": "src/"
-                }
-            },
-            "notification-url": "https://packagist.org/downloads/",
-            "license": [
-                "MIT"
-            ],
-            "authors": [
-                {
-                    "name": "Christian Lück",
-                    "email": "christian@clue.engineering",
-                    "homepage": "https://clue.engineering/"
-                },
-                {
-                    "name": "Cees-Jan Kiewiet",
-                    "email": "reactphp@ceesjankiewiet.nl",
-                    "homepage": "https://wyrihaximus.net/"
-                },
-                {
-                    "name": "Jan Sorgalla",
-                    "email": "jsorgalla@gmail.com",
-                    "homepage": "https://sorgalla.com/"
-                },
-                {
-                    "name": "Chris Boden",
-                    "email": "cboden@gmail.com",
-                    "homepage": "https://cboden.dev/"
-                }
-            ],
-            "description": "Async utilities and fibers for ReactPHP",
-            "keywords": [
-                "async",
-                "reactphp"
-            ],
-            "support": {
-                "issues": "https://github.com/reactphp/async/issues",
-                "source": "https://github.com/reactphp/async/tree/v4.3.0"
-            },
-            "funding": [
-                {
-                    "url": "https://opencollective.com/reactphp",
-                    "type": "open_collective"
-                }
-            ],
-            "time": "2024-06-04T14:40:02+00:00"
-        },
-        {
-            "name": "react/event-loop",
-            "version": "v1.5.0",
-            "source": {
-                "type": "git",
-                "url": "https://github.com/reactphp/event-loop.git",
-                "reference": "bbe0bd8c51ffc05ee43f1729087ed3bdf7d53354"
-            },
-            "dist": {
-                "type": "zip",
-                "url": "https://api.github.com/repos/reactphp/event-loop/zipball/bbe0bd8c51ffc05ee43f1729087ed3bdf7d53354",
-                "reference": "bbe0bd8c51ffc05ee43f1729087ed3bdf7d53354",
-                "shasum": ""
-            },
-            "require": {
-                "php": ">=5.3.0"
-            },
-            "require-dev": {
-                "phpunit/phpunit": "^9.6 || ^5.7 || ^4.8.36"
-            },
-            "suggest": {
-                "ext-pcntl": "For signal handling support when using the StreamSelectLoop"
-            },
-            "type": "library",
-            "autoload": {
-                "psr-4": {
-                    "React\\EventLoop\\": "src/"
->>>>>>> 80aadd57
-                }
-            },
-            "notification-url": "https://packagist.org/downloads/",
-            "license": [
-                "MIT"
-            ],
-            "authors": [
-                {
-<<<<<<< HEAD
+                }
+            },
+            "notification-url": "https://packagist.org/downloads/",
+            "license": [
+                "MIT"
+            ],
+            "authors": [
+                {
                     "name": "Aaron Piotrowski",
                     "email": "aaron@trowski.com"
                 },
@@ -2591,117 +2702,6 @@
                 "source": "https://github.com/revoltphp/event-loop/tree/v1.0.7"
             },
             "time": "2025-01-25T19:27:39+00:00"
-=======
-                    "name": "Christian Lück",
-                    "email": "christian@clue.engineering",
-                    "homepage": "https://clue.engineering/"
-                },
-                {
-                    "name": "Cees-Jan Kiewiet",
-                    "email": "reactphp@ceesjankiewiet.nl",
-                    "homepage": "https://wyrihaximus.net/"
-                },
-                {
-                    "name": "Jan Sorgalla",
-                    "email": "jsorgalla@gmail.com",
-                    "homepage": "https://sorgalla.com/"
-                },
-                {
-                    "name": "Chris Boden",
-                    "email": "cboden@gmail.com",
-                    "homepage": "https://cboden.dev/"
-                }
-            ],
-            "description": "ReactPHP's core reactor event loop that libraries can use for evented I/O.",
-            "keywords": [
-                "asynchronous",
-                "event-loop"
-            ],
-            "support": {
-                "issues": "https://github.com/reactphp/event-loop/issues",
-                "source": "https://github.com/reactphp/event-loop/tree/v1.5.0"
-            },
-            "funding": [
-                {
-                    "url": "https://opencollective.com/reactphp",
-                    "type": "open_collective"
-                }
-            ],
-            "time": "2023-11-13T13:48:05+00:00"
-        },
-        {
-            "name": "react/promise",
-            "version": "v3.2.0",
-            "source": {
-                "type": "git",
-                "url": "https://github.com/reactphp/promise.git",
-                "reference": "8a164643313c71354582dc850b42b33fa12a4b63"
-            },
-            "dist": {
-                "type": "zip",
-                "url": "https://api.github.com/repos/reactphp/promise/zipball/8a164643313c71354582dc850b42b33fa12a4b63",
-                "reference": "8a164643313c71354582dc850b42b33fa12a4b63",
-                "shasum": ""
-            },
-            "require": {
-                "php": ">=7.1.0"
-            },
-            "require-dev": {
-                "phpstan/phpstan": "1.10.39 || 1.4.10",
-                "phpunit/phpunit": "^9.6 || ^7.5"
-            },
-            "type": "library",
-            "autoload": {
-                "files": [
-                    "src/functions_include.php"
-                ],
-                "psr-4": {
-                    "React\\Promise\\": "src/"
-                }
-            },
-            "notification-url": "https://packagist.org/downloads/",
-            "license": [
-                "MIT"
-            ],
-            "authors": [
-                {
-                    "name": "Jan Sorgalla",
-                    "email": "jsorgalla@gmail.com",
-                    "homepage": "https://sorgalla.com/"
-                },
-                {
-                    "name": "Christian Lück",
-                    "email": "christian@clue.engineering",
-                    "homepage": "https://clue.engineering/"
-                },
-                {
-                    "name": "Cees-Jan Kiewiet",
-                    "email": "reactphp@ceesjankiewiet.nl",
-                    "homepage": "https://wyrihaximus.net/"
-                },
-                {
-                    "name": "Chris Boden",
-                    "email": "cboden@gmail.com",
-                    "homepage": "https://cboden.dev/"
-                }
-            ],
-            "description": "A lightweight implementation of CommonJS Promises/A for PHP",
-            "keywords": [
-                "promise",
-                "promises"
-            ],
-            "support": {
-                "issues": "https://github.com/reactphp/promise/issues",
-                "source": "https://github.com/reactphp/promise/tree/v3.2.0"
-            },
-            "funding": [
-                {
-                    "url": "https://opencollective.com/reactphp",
-                    "type": "open_collective"
-                }
-            ],
-            "time": "2024-05-24T10:39:05+00:00"
->>>>>>> 80aadd57
         },
         {
             "name": "spomky-labs/aes-key-wrap",
