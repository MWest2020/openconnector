--- conflicted
+++ resolved
@@ -38,14 +38,11 @@
 		"elasticsearch/elasticsearch": "^v8.14.0",
 		"guzzlehttp/guzzle": "^7.0",
 		"jwadhams/json-logic-php": "^1.5",
-<<<<<<< HEAD
 		"php-soap/ext-soap-engine": "^1.7",
 		"php-soap/psr18-transport": "^1.7",
-=======
 		"react/async": "^4.3",
 		"react/event-loop": "^1.5",
 		"react/promise": "^3.2",
->>>>>>> 80aadd57
 		"symfony/console": "^5.4",
 		"symfony/uid": "^6.4",
 		"symfony/yaml": "^6.4",
