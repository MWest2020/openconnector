--- conflicted
+++ resolved
@@ -13,11 +13,7 @@
 				<div
 					v-for="(stat, key) in statsConfig"
 					:key="key"
-<<<<<<< HEAD
-					:class="{ clickable: true }"
-=======
 					class="clickable"
->>>>>>> 2a6f2acb
 					@click="navigateTo(key)">
 					<h5>{{ stat.label }}</h5>
 					<div class="content">
@@ -183,11 +179,7 @@
 						id: 'source-calls',
 						type: 'area',
 						stacked: true,
-<<<<<<< HEAD
-						foreColor: '#000000',
-=======
 						foreColor: this.oppositeThemeColor(),
->>>>>>> 2a6f2acb
 					},
 					dataLabels: {
 						enabled: false,
@@ -205,11 +197,7 @@
 							},
 							format: 'dd MMM',
 							style: {
-<<<<<<< HEAD
-								colors: '#000000',
-=======
-								colors: this.oppositeThemeColor(),
->>>>>>> 2a6f2acb
+								colors: this.oppositeThemeColor(),
 							},
 						},
 					},
@@ -227,20 +215,12 @@
 						title: {
 							text: 'Number of Calls',
 							style: {
-<<<<<<< HEAD
-								color: '#000000',
-=======
 								color: this.oppositeThemeColor(),
->>>>>>> 2a6f2acb
-							},
-						},
-						labels: {
-							style: {
-<<<<<<< HEAD
-								colors: '#000000',
-=======
-								colors: this.oppositeThemeColor(),
->>>>>>> 2a6f2acb
+							},
+						},
+						labels: {
+							style: {
+								colors: this.oppositeThemeColor(),
 							},
 						},
 					},
@@ -265,11 +245,7 @@
 						id: 'calls-per-hour',
 						type: 'area',
 						stacked: true,
-<<<<<<< HEAD
-						foreColor: '#000000',
-=======
 						foreColor: this.oppositeThemeColor(),
->>>>>>> 2a6f2acb
 					},
 					dataLabels: {
 						enabled: false,
@@ -281,11 +257,7 @@
 						categories: Array.from({ length: 24 }, (_, i) => i.toString().padStart(2, '0') + ':00'),
 						labels: {
 							style: {
-<<<<<<< HEAD
-								colors: '#000000',
-=======
-								colors: this.oppositeThemeColor(),
->>>>>>> 2a6f2acb
+								colors: this.oppositeThemeColor(),
 							},
 						},
 					},
@@ -298,30 +270,18 @@
 						title: {
 							text: 'Average Number of Calls',
 							style: {
-<<<<<<< HEAD
-								color: '#000000',
-=======
 								color: this.oppositeThemeColor(),
->>>>>>> 2a6f2acb
-							},
-						},
-						labels: {
-							style: {
-<<<<<<< HEAD
-								colors: '#000000',
-=======
-								colors: this.oppositeThemeColor(),
->>>>>>> 2a6f2acb
+							},
+						},
+						labels: {
+							style: {
+								colors: this.oppositeThemeColor(),
 							},
 						},
 					},
 					legend: {
 						labels: {
-<<<<<<< HEAD
-							colors: '#000000',
-=======
 							colors: this.oppositeThemeColor(),
->>>>>>> 2a6f2acb
 						},
 					},
 				},
@@ -345,11 +305,7 @@
 						id: 'job-calls',
 						type: 'area',
 						stacked: true,
-<<<<<<< HEAD
-						foreColor: '#000000',
-=======
 						foreColor: this.oppositeThemeColor(),
->>>>>>> 2a6f2acb
 					},
 					dataLabels: {
 						enabled: false,
@@ -361,11 +317,7 @@
 						type: 'datetime',
 						labels: {
 							style: {
-<<<<<<< HEAD
-								colors: '#000000',
-=======
-								colors: this.oppositeThemeColor(),
->>>>>>> 2a6f2acb
+								colors: this.oppositeThemeColor(),
 							},
 						},
 					},
@@ -378,20 +330,12 @@
 						title: {
 							text: 'Number of Logs',
 							style: {
-<<<<<<< HEAD
-								color: '#000000',
-=======
 								color: this.oppositeThemeColor(),
->>>>>>> 2a6f2acb
-							},
-						},
-						labels: {
-							style: {
-<<<<<<< HEAD
-								colors: '#000000',
-=======
-								colors: this.oppositeThemeColor(),
->>>>>>> 2a6f2acb
+							},
+						},
+						labels: {
+							style: {
+								colors: this.oppositeThemeColor(),
 							},
 						},
 					},
@@ -424,11 +368,7 @@
 						id: 'job-calls-per-hour',
 						type: 'area',
 						stacked: true,
-<<<<<<< HEAD
-						foreColor: '#000000',
-=======
 						foreColor: this.oppositeThemeColor(),
->>>>>>> 2a6f2acb
 					},
 					dataLabels: {
 						enabled: false,
@@ -440,11 +380,7 @@
 						categories: Array.from({ length: 24 }, (_, i) => i.toString().padStart(2, '0') + ':00'),
 						labels: {
 							style: {
-<<<<<<< HEAD
-								colors: '#000000',
-=======
-								colors: this.oppositeThemeColor(),
->>>>>>> 2a6f2acb
+								colors: this.oppositeThemeColor(),
 							},
 						},
 					},
@@ -457,30 +393,18 @@
 						title: {
 							text: 'Average Number of Logs',
 							style: {
-<<<<<<< HEAD
-								color: '#000000',
-=======
 								color: this.oppositeThemeColor(),
->>>>>>> 2a6f2acb
-							},
-						},
-						labels: {
-							style: {
-<<<<<<< HEAD
-								colors: '#000000',
-=======
-								colors: this.oppositeThemeColor(),
->>>>>>> 2a6f2acb
+							},
+						},
+						labels: {
+							style: {
+								colors: this.oppositeThemeColor(),
 							},
 						},
 					},
 					legend: {
 						labels: {
-<<<<<<< HEAD
-							colors: '#000000',
-=======
 							colors: this.oppositeThemeColor(),
->>>>>>> 2a6f2acb
 						},
 					},
 				},
@@ -512,11 +436,7 @@
 						id: 'sync-calls',
 						type: 'area',
 						stacked: true,
-<<<<<<< HEAD
-						foreColor: '#000000',
-=======
 						foreColor: this.oppositeThemeColor(),
->>>>>>> 2a6f2acb
 					},
 					dataLabels: {
 						enabled: false,
@@ -528,11 +448,7 @@
 						type: 'datetime',
 						labels: {
 							style: {
-<<<<<<< HEAD
-								colors: '#000000',
-=======
-								colors: this.oppositeThemeColor(),
->>>>>>> 2a6f2acb
+								colors: this.oppositeThemeColor(),
 							},
 						},
 					},
@@ -545,20 +461,12 @@
 						title: {
 							text: 'Number of Executions',
 							style: {
-<<<<<<< HEAD
-								color: '#000000',
-=======
 								color: this.oppositeThemeColor(),
->>>>>>> 2a6f2acb
-							},
-						},
-						labels: {
-							style: {
-<<<<<<< HEAD
-								colors: '#000000',
-=======
-								colors: this.oppositeThemeColor(),
->>>>>>> 2a6f2acb
+							},
+						},
+						labels: {
+							style: {
+								colors: this.oppositeThemeColor(),
 							},
 						},
 					},
@@ -579,11 +487,7 @@
 						id: 'sync-calls-per-hour',
 						type: 'area',
 						stacked: true,
-<<<<<<< HEAD
-						foreColor: '#000000',
-=======
 						foreColor: this.oppositeThemeColor(),
->>>>>>> 2a6f2acb
 					},
 					dataLabels: {
 						enabled: false,
@@ -595,11 +499,7 @@
 						categories: Array.from({ length: 24 }, (_, i) => i.toString().padStart(2, '0') + ':00'),
 						labels: {
 							style: {
-<<<<<<< HEAD
-								colors: '#000000',
-=======
-								colors: this.oppositeThemeColor(),
->>>>>>> 2a6f2acb
+								colors: this.oppositeThemeColor(),
 							},
 						},
 					},
@@ -612,30 +512,18 @@
 						title: {
 							text: 'Average Number of Executions',
 							style: {
-<<<<<<< HEAD
-								color: '#000000',
-=======
 								color: this.oppositeThemeColor(),
->>>>>>> 2a6f2acb
-							},
-						},
-						labels: {
-							style: {
-<<<<<<< HEAD
-								colors: '#000000',
-=======
-								colors: this.oppositeThemeColor(),
->>>>>>> 2a6f2acb
+							},
+						},
+						labels: {
+							style: {
+								colors: this.oppositeThemeColor(),
 							},
 						},
 					},
 					legend: {
 						labels: {
-<<<<<<< HEAD
-							colors: '#000000',
-=======
 							colors: this.oppositeThemeColor(),
->>>>>>> 2a6f2acb
 						},
 					},
 				},
@@ -661,12 +549,9 @@
 		])
 	},
 	methods: {
-<<<<<<< HEAD
-=======
 		oppositeThemeColor() {
 			return getTheme() === 'light' ? '#000000' : '#ffffff'
 		},
->>>>>>> 2a6f2acb
 		/**
 		 * Fetches statistics from the backend
 		 * @return {Promise<void>}
