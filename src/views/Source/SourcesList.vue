--- conflicted
+++ resolved
@@ -58,9 +58,6 @@
 							</template>
 							Edit
 						</NcActionButton>
-<<<<<<< HEAD
-						<NcActionButton @click="sourceStore.exportSource(source.id)">
-=======
 						<NcActionButton @click="sourceStore.setSourceItem(source); navigationStore.setModal('testSource')">
 							<template #icon>
 								<Sync :size="20" />
@@ -87,8 +84,7 @@
 							</template>
 							Add Authentication
 						</NcActionButton>
-						<NcActionButton @click="sourceStore.exportSource(source)">
->>>>>>> 7fbcaa60
+						<NcActionButton @click="sourceStore.exportSource(source.id)">
 							<template #icon>
 								<FileExportOutline :size="20" />
 							</template>
