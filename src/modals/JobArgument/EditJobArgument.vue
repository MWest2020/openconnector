<script setup>
import { jobStore, navigationStore } from '../../store/store.js'
import { Job } from '../../entities/index.js'
</script>

<template>
	<NcModal v-if="navigationStore.modal === 'editJobArgument'"
		ref="modalRef"
		label-id="editJobArgument"
		@close="closeModal">
		<div class="modalContent">
			<h2>{{ isEdit ? 'Edit' : 'Add' }} Job Argument</h2>
			<NcNoteCard v-if="success" type="success">
				<p>Job Argument successfully added</p>
			</NcNoteCard>
			<NcNoteCard v-if="error" type="error">
				<p>{{ error }}</p>
			</NcNoteCard>

			<form v-if="!success" @submit.prevent="handleSubmit">
				<div class="form-group">
					<NcTextField
						id="key"
						label="Key*"
						required
						:error="checkIfKeyIsUnique(argumentItem.key)"
						:helper-text="checkIfKeyIsUnique(argumentItem.key) ? 'This key is already in use. Please choose a different key name.' : ''"
						:value.sync="argumentItem.key" />
					<NcTextField
						id="value"
						label="Value"
						:value.sync="argumentItem.value" />
				</div>
			</form>

			<NcButton
				v-if="!success"
				:disabled="loading || !argumentItem.key || checkIfKeyIsUnique(argumentItem.key)"
				type="primary"
				@click="editJobArgument()">
				<template #icon>
					<NcLoadingIcon v-if="loading" :size="20" />
					<ContentSaveOutline v-if="!loading" :size="20" />
				</template>
				Save
			</NcButton>
		</div>
	</NcModal>
</template>

<script>
import {
	NcButton,
	NcModal,
	NcLoadingIcon,
	NcNoteCard,
	NcTextField,
} from '@nextcloud/vue'
import _ from 'lodash'
import ContentSaveOutline from 'vue-material-design-icons/ContentSaveOutline.vue'

export default {
	name: 'EditJobArgument',
	components: {
		NcModal,
		NcButton,
		NcLoadingIcon,
		NcNoteCard,
		NcTextField,
		// Icons
		ContentSaveOutline,
	},
	data() {
		return {
			argumentItem: {
				key: '',
				value: '',
			},
			success: false,
			loading: false,
			error: false,
			hasUpdated: false,
			closeTimeoutFunc: null,
			oldKey: '',
			isEdit: false,
		}
	},
	mounted() {
		this.initializeJobArgument()
	},
	updated() {
		if (navigationStore.modal === 'editJobArgument' && !this.hasUpdated) {
			this.initializeJobArgument()
			this.hasUpdated = true
		}
	},
	methods: {
		initializeJobArgument() {
			if (!jobStore.jobArgumentKey) {
				return
			}
			const argumentItem = Object.entries(jobStore.jobItem.arguments).find(([key]) => key === jobStore.jobArgumentKey)
			if (argumentItem) {
				this.argumentItem = {
					key: argumentItem[0] || '',
					value: argumentItem[1] || '',
				}
				this.oldKey = argumentItem[0]
				this.isEdit = true
			}
		},
		checkIfKeyIsUnique(key) {
			if (!jobStore.jobItem.arguments) return false
			const keys = Object.keys(jobStore.jobItem.arguments)
			if (this.oldKey === key) return false
			if (keys.includes(key)) return true
			return false
		},
		closeModal() {
			navigationStore.setModal(false)
			clearTimeout(this.closeTimeoutFunc)
			this.success = false
			this.loading = false
			this.error = false
			this.hasUpdated = false
			this.isEdit = false
			this.oldKey = ''
			this.argumentItem = {
				key: '',
				value: '',
			}
		},
		async editJobArgument() {
			this.loading = true

<<<<<<< HEAD
			const jobItemClone = jobStore.jobItem.cloneRaw()
=======
			const jobItemClone = _.cloneDeep(jobStore.jobItem)
>>>>>>> 7fbcaa60

			const scheduleAfter = jobItemClone.scheduleAfter ? new Date(jobItemClone.scheduleAfter.date) || '' : null

			const newJobItem = {
				...jobItemClone,
				scheduleAfter,
				arguments: {
					...jobItemClone.arguments,
					[this.argumentItem.key]: this.argumentItem.value,
				},
			}

			if (this.oldKey !== '' && this.oldKey !== this.argumentItem.key) {
				delete newJobItem.arguments[this.oldKey]
			}

<<<<<<< HEAD
			try {
				const jobItem = new Job(newJobItem)

				await jobStore.saveJob(jobItem)
				// Close modal or show success message
				this.success = true
				this.loading = false
				this.closeTimeoutFunc = setTimeout(this.closeModal, 2000)
			} catch (error) {
				this.loading = false
				this.success = false
				this.error = error.message || 'An error occurred while saving the job argument'
			}
=======
			jobStore.saveJob(newJobItem)
				.then(({ response }) => {
					this.success = response.ok
					this.closeTimeoutFunc = setTimeout(this.closeModal, 2000)
				})
				.catch((error) => {
					this.success = false
					this.error = error.message || 'An error occurred while saving the job argument'
				})
				.finally(() => {
					this.loading = false
				})
>>>>>>> 7fbcaa60
		},
	},
}
</script><|MERGE_RESOLUTION|>--- conflicted
+++ resolved
@@ -133,11 +133,7 @@
 		async editJobArgument() {
 			this.loading = true
 
-<<<<<<< HEAD
 			const jobItemClone = jobStore.jobItem.cloneRaw()
-=======
-			const jobItemClone = _.cloneDeep(jobStore.jobItem)
->>>>>>> 7fbcaa60
 
 			const scheduleAfter = jobItemClone.scheduleAfter ? new Date(jobItemClone.scheduleAfter.date) || '' : null
 
@@ -154,22 +150,7 @@
 				delete newJobItem.arguments[this.oldKey]
 			}
 
-<<<<<<< HEAD
-			try {
-				const jobItem = new Job(newJobItem)
-
-				await jobStore.saveJob(jobItem)
-				// Close modal or show success message
-				this.success = true
-				this.loading = false
-				this.closeTimeoutFunc = setTimeout(this.closeModal, 2000)
-			} catch (error) {
-				this.loading = false
-				this.success = false
-				this.error = error.message || 'An error occurred while saving the job argument'
-			}
-=======
-			jobStore.saveJob(newJobItem)
+			jobStore.saveJob(new Job(newJobItem))
 				.then(({ response }) => {
 					this.success = response.ok
 					this.closeTimeoutFunc = setTimeout(this.closeModal, 2000)
@@ -181,7 +162,6 @@
 				.finally(() => {
 					this.loading = false
 				})
->>>>>>> 7fbcaa60
 		},
 	},
 }
