--- conflicted
+++ resolved
@@ -77,14 +77,7 @@
 
 		$obj = new Synchronization();
 		$obj->hydrate(object: $object);
-<<<<<<< HEAD
-		// Set uuid
-		if ($obj->getUuid() === null) {
-			$obj->setUuid(Uuid::v4());
-		}
-=======
 
->>>>>>> f3d3765d
 		return $this->insert(entity: $obj);
 	}
 
