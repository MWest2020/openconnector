--- conflicted
+++ resolved
@@ -74,13 +74,8 @@
 			'unset' => $this->unset,
 			'cast' => $this->cast,
 			'passTrough' => $this->passTrough,
-<<<<<<< HEAD
-			'dateCreated' => isset($this->dateCreated) ? $this->dateCreated->format('c') : null,
-			'dateModified' => isset($this->dateModified) ? $this->dateModified->format('c') : null,
-=======
 			'dateCreated' => $this->dateCreated,
 			'dateModified' => $this->dateModified,
->>>>>>> ce1ff2c4
 		];
 	}
 }