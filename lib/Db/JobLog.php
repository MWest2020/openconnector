<?php

namespace OCA\OpenConnector\Db;

use DateTime;
use JsonSerializable;
use OCP\AppFramework\Db\Entity;

class JobLog extends Entity implements JsonSerializable
{    
	protected string $level = 'INFO'; // log level
	protected string $message = 'success'; // log message
	protected ?string $jobId = null; // the id of the job in the job
	protected ?string $jobListId = null; // the id of the job in the job list
	protected ?string $jobClass = 'OCA\OpenConnector\Action\PingAction';
	protected ?array $arguments = null;
	protected ?int $executionTime = 3600; // the execution time in seconds
	protected ?string $userId = null; // the user which the job is running for security reasons
	protected ?array $stackTrace = []; // stack trace
	protected ?DateTime $expires = null; // when the log will be cleared
	protected ?DateTime $lastRun = null; // the last time the job was run
	protected ?DateTime $nextRun = null; // the next time the job will be run
	protected ?DateTime $created = null; // the date and time the job was created	

    public function __construct() {
        $this->addType('level', 'string');
        $this->addType('message', 'string');
        $this->addType('jobId', 'string');
        $this->addType('jobListId', 'string');
        $this->addType('jobClass', 'string');
        $this->addType('arguments', 'json');
        $this->addType('executionTime', 'integer');
        $this->addType('userId', 'string');
        $this->addType('stackTrace', 'json');
        $this->addType('expires', 'datetime');
        $this->addType('lastRun', 'datetime');
        $this->addType('nextRun', 'datetime');
        $this->addType('created', 'datetime');
    }

    public function getJsonFields(): array
    {
        return array_keys(
            array_filter($this->getFieldTypes(), function ($field) {
                return $field === 'json';
            })
        );
    }

    public function hydrate(array $object): self
    {
        $jsonFields = $this->getJsonFields();

        foreach($object as $key => $value) {
            if (in_array($key, $jsonFields) === true && $value === []) {
                $value = [];
            }

            $method = 'set'.ucfirst($key);

            try {
                $this->$method($value);
            } catch (\Exception $exception) {
                // Handle or log the exception if needed
            }
        }

        return $this;
    }

    public function jsonSerialize(): array
    {
        return [
            'id' => $this->id,
            'level' => $this->level,
            'message' => $this->message,
            'jobId' => $this->jobId,
            'jobListId' => $this->jobListId,
            'jobClass' => $this->jobClass,
            'arguments' => $this->arguments,
            'executionTime' => $this->executionTime,
            'userId' => $this->userId,
<<<<<<< HEAD
            'stackTrace' => $this->stackTrace,
            'expires' => $this->expires,
=======
            'stackTrace' => $this->trace,
            'expires' => $this->lastRun,
>>>>>>> a639c183
            'lastRun' => $this->lastRun,
            'nextRun' => $this->nextRun,
            'created' => $this->created,
        ];
    }
}<|MERGE_RESOLUTION|>--- conflicted
+++ resolved
@@ -80,13 +80,8 @@
             'arguments' => $this->arguments,
             'executionTime' => $this->executionTime,
             'userId' => $this->userId,
-<<<<<<< HEAD
-            'stackTrace' => $this->stackTrace,
+            'stackTrace' => $this->trace,
             'expires' => $this->expires,
-=======
-            'stackTrace' => $this->trace,
-            'expires' => $this->lastRun,
->>>>>>> a639c183
             'lastRun' => $this->lastRun,
             'nextRun' => $this->nextRun,
             'created' => $this->created,
