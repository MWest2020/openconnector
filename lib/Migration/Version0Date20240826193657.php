<?php

declare(strict_types=1);

/**
 * SPDX-FileCopyrightText: 2024 Nextcloud GmbH and Nextcloud contributors
 * SPDX-License-Identifier: AGPL-3.0-or-later
 */

namespace OCA\OpenConnector\Migration;

use Closure;
use OCP\DB\ISchemaWrapper;
use OCP\DB\Types;
use OCP\Migration\IOutput;
use OCP\Migration\SimpleMigrationStep;


/**
 * FIXME Auto-generated migration step: Please modify to your needs!
 *
 */class Version0Date20240826193657 extends SimpleMigrationStep {

	/**
	 * @param IOutput $output
	 * @param Closure(): ISchemaWrapper $schemaClosure
	 * @param array $options
	 */
	public function preSchemaChange(IOutput $output, Closure $schemaClosure, array $options): void {
	}

	/**
	 * @param IOutput $output
	 * @param Closure(): ISchemaWrapper $schemaClosure
	 * @param array $options
	 * @return null|ISchemaWrapper
	 */
	public function changeSchema(IOutput $output, Closure $schemaClosure, array $options): ?ISchemaWrapper {
		/**
		 * @var ISchemaWrapper $schema
		 */
		$schema = $schemaClosure();

		if (!$schema->hasTable('openconnector_endpoints')) {
			$table = $schema->createTable('openconnector_endpoints');
			$table->addColumn('id', Types::BIGINT, ['autoincrement' => true, 'notnull' => true, 'length' => 20]);
			$table->addColumn('uuid', Types::STRING, ['notnull' => true, 'length' => 36]);
			$table->addColumn('name', Types::STRING, ['notnull' => false, 'length' => 255]);
			$table->addColumn('description', Types::TEXT, ['notnull' => false]);
			$table->addColumn('reference', Types::STRING, ['notnull' => false, 'length' => 255]);
			$table->addColumn('version', Types::STRING, ['notnull' => true, 'length' => 255, 'default' => '0.0.1']);
			$table->addColumn('endpoint', Types::STRING, ['notnull' => true, 'length' => 255, 'default' => '']);
			$table->addColumn('endpoint_array', Types::JSON, ['notnull' => false]);
			$table->addColumn('endpoint_regex', Types::STRING, ['notnull' => false, 'length' => 255]);
			$table->addColumn('method', Types::STRING, ['notnull' => true, 'length' => 10, 'default' => '']);
			$table->addColumn('target_type', Types::STRING, ['notnull' => true, 'length' => 255, 'default' => '']);
			$table->addColumn('target_id', Types::STRING, ['notnull' => true, 'length' => 255, 'default' => '']);
			$table->addColumn('created', Types::DATETIME, ['notnull' => true, 'default' => 'CURRENT_TIMESTAMP']);
			$table->addColumn('updated', Types::DATETIME, ['notnull' => true, 'default' => 'CURRENT_TIMESTAMP']);
			$table->setPrimaryKey(['id']);
			$table->addIndex(['uuid'], 'openconnector_endpoints_uuid_index');
			$table->addIndex(['endpoint'], 'openconnector_endpoints_endpoint_index');
			$table->addIndex(['endpoint_regex'], 'openconnector_endpoints_endpoint_regex_index');
		}

		if (!$schema->hasTable('openconnector_jobs')) {
			$table = $schema->createTable('openconnector_jobs');
			$table->addColumn('id', Types::BIGINT, ['autoincrement' => true, 'notnull' => true, 'length' => 20]);
			$table->addColumn('uuid', Types::STRING, ['notnull' => true, 'length' => 36]);
			$table->addColumn('version', Types::STRING, ['notnull' => true, 'length' => 255, 'default' => '0.0.1']);
			$table->addColumn('name', Types::STRING, ['notnull' => true, 'length' => 255]);
			$table->addColumn('description', Types::TEXT, ['notnull' => false]);
			$table->addColumn('job_class', Types::STRING, ['notnull' => false, 'length' => 255]);
			$table->addColumn('arguments', Types::TEXT, ['notnull' => false]);
			$table->addColumn('interval', Types::INTEGER, ['notnull' => true, 'default' => 3600]);
			$table->addColumn('execution_time', Types::INTEGER, ['notnull' => true, 'default' => 3600]);
			$table->addColumn('time_sensitive', Types::BOOLEAN, ['notnull' => true, 'default' => true]);
			$table->addColumn('allow_parallel_runs', Types::BOOLEAN, ['notnull' => true, 'default' => false]);
			$table->addColumn('is_enabled', Types::BOOLEAN, ['notnull' => true, 'default' => true]);
			$table->addColumn('single_run', Types::BOOLEAN, ['notnull' => true, 'default' => false]);
			$table->addColumn('schedule_after', Types::DATETIME, ['notnull' => false]);
			$table->addColumn('user_id', Types::STRING, ['notnull' => false, 'length' => 255]);
			$table->addColumn('job_list_id', Types::STRING, ['notnull' => false, 'length' => 255]);
			$table->addColumn('last_run', Types::DATETIME, ['notnull' => false]);
			$table->addColumn('next_run', Types::DATETIME, ['notnull' => false]);
			$table->addColumn('log_retention', Types::INTEGER, ['notnull' => true, 'default' => 3600]);
			$table->addColumn('error_retention', Types::INTEGER, ['notnull' => true, 'default' => 86400]);
			$table->addColumn('created', Types::DATETIME, ['notnull' => true, 'default' => 'CURRENT_TIMESTAMP']);
			$table->addColumn('updated', Types::DATETIME, ['notnull' => true, 'default' => 'CURRENT_TIMESTAMP']);
			$table->setPrimaryKey(['id']);
			$table->addIndex(['uuid'], 'openconnector_jobs_uuid_index');
		}

		if (!$schema->hasTable('openconnector_mappings')) {
			$table = $schema->createTable('openconnector_mappings');
			$table->addColumn('id', Types::BIGINT, ['autoincrement' => true, 'notnull' => true, 'length' => 20]);
			$table->addColumn('uuid', Types::STRING, ['notnull' => true, 'length' => 36]);
			$table->addColumn('version', Types::STRING, ['notnull' => true, 'length' => 255, 'default' => '0.0.1']);
			$table->addColumn('reference', Types::STRING, ['notnull' => false, 'length' => 255]);
			$table->addColumn('name', Types::STRING, ['notnull' => false, 'length' => 255]);
			$table->addColumn('description', Types::TEXT, ['notnull' => false]);
			$table->addColumn('mapping', Types::TEXT, ['notnull' => false]);
			$table->addColumn('unset', Types::TEXT, ['notnull' => false]);
			$table->addColumn('cast', Types::TEXT, ['notnull' => false]);
			$table->addColumn('pass_trough', Types::BOOLEAN, ['notnull' => false]);
			$table->addColumn('date_created', Types::DATETIME, ['notnull' => true, 'default' => 'CURRENT_TIMESTAMP']);
			$table->addColumn('date_modified', Types::DATETIME, ['notnull' => true, 'default' => 'CURRENT_TIMESTAMP']);
			$table->setPrimaryKey(['id']);
			$table->addIndex(['uuid'], 'openconnector_mappings_uuid_index');
		}

		if (!$schema->hasTable('openconnector_sources')) {
			$table = $schema->createTable('openconnector_sources');
			$table->addColumn('id', Types::BIGINT, ['autoincrement' => true, 'notnull' => true, 'length' => 20]);
			$table->addColumn('uuid', Types::STRING, ['notnull' => true, 'length' => 36]);
			$table->addColumn('version', Types::STRING, ['notnull' => true, 'length' => 255, 'default' => '0.0.1']);
			$table->addColumn('name', Types::STRING, ['notnull' => true, 'length' => 255]);
			$table->addColumn('description', Types::TEXT, ['notnull' => false]);
			$table->addColumn('reference', Types::STRING, ['notnull' => false, 'length' => 255]);
			$table->addColumn('location', Types::STRING, ['notnull' => false, 'length' => 255]);
			$table->addColumn('is_enabled', Types::BOOLEAN, ['notnull' => true, 'default' => true]);
			$table->addColumn('type', Types::STRING, ['notnull' => true, 'length' => 50]);
			$table->addColumn('authorization_header', Types::STRING, ['notnull' => false, 'length' => 255]);
			$table->addColumn('auth', Types::STRING, ['notnull' => false, 'length' => 255]);
			$table->addColumn('authentication_config', Types::TEXT, ['notnull' => false]);
			$table->addColumn('authorization_passthrough_method', Types::STRING, ['notnull' => false, 'length' => 255]);
			$table->addColumn('locale', Types::STRING, ['notnull' => false, 'length' => 255]);
			$table->addColumn('accept', Types::STRING, ['notnull' => false, 'length' => 255]);
			$table->addColumn('jwt', Types::TEXT, ['notnull' => false]);
			$table->addColumn('jwt_id', Types::STRING, ['notnull' => false, 'length' => 255]);
			$table->addColumn('secret', Types::TEXT, ['notnull' => false]);
			$table->addColumn('username', Types::STRING, ['notnull' => false, 'length' => 255]);
			$table->addColumn('password', Types::TEXT, ['notnull' => false]);
			$table->addColumn('apikey', Types::TEXT, ['notnull' => false]);
			$table->addColumn('documentation', Types::TEXT, ['notnull' => false]);
			$table->addColumn('logging_config', Types::TEXT, ['notnull' => false]);
			$table->addColumn('oas', Types::TEXT, ['notnull' => false]);
			$table->addColumn('paths', Types::TEXT, ['notnull' => false]);
			$table->addColumn('headers', Types::TEXT, ['notnull' => false]);
			$table->addColumn('translation_config', Types::TEXT, ['notnull' => false]);
			$table->addColumn('configuration', Types::TEXT, ['notnull' => false]);
			$table->addColumn('endpoints_config', Types::TEXT, ['notnull' => false]);
			$table->addColumn('status', Types::STRING, ['notnull' => false, 'length' => 255]);
			$table->addColumn('last_call', Types::DATETIME, ['notnull' => false]);
			$table->addColumn('last_sync', Types::DATETIME, ['notnull' => false]);
			$table->addColumn('object_count', Types::INTEGER, ['notnull' => false]);
			$table->addColumn('test', Types::BOOLEAN, ['notnull' => false]);
			$table->addColumn('logRetention', Types::INTEGER, ['notnull' => true, 'default' => 3600]);
			$table->addColumn('errorRetention', Types::INTEGER, ['notnull' => true, 'default' => 86400]);
			$table->addColumn('date_created', Types::DATETIME, ['notnull' => true, 'default' => 'CURRENT_TIMESTAMP']);
			$table->addColumn('date_modified', Types::DATETIME, ['notnull' => true, 'default' => 'CURRENT_TIMESTAMP']);
			$table->setPrimaryKey(['id']);
			$table->addIndex(['uuid'], 'openconnector_sources_uuid_index');
		}

		if (!$schema->hasTable('openconnector_synchronizations')) {
			$table = $schema->createTable('openconnector_synchronizations');
			$table->addColumn('id', Types::BIGINT, ['autoincrement' => true, 'notnull' => true, 'length' => 20]);
			$table->addColumn('uuid', Types::STRING, ['notnull' => true, 'length' => 36]);
			$table->addColumn('version', Types::STRING, ['notnull' => true, 'length' => 255, 'default' => '0.0.1']);
			$table->addColumn('name', Types::STRING, ['notnull' => true, 'length' => 255]);
			$table->addColumn('description', Types::TEXT, ['notnull' => false]);
			// Source
			$table->addColumn('source_id', Types::STRING, ['notnull' => true, 'length' => 255]);
			$table->addColumn('source_type', Types::STRING, ['notnull' => true, 'length' => 255]);
			$table->addColumn('source_hash', Types::STRING, ['notnull' => false, 'length' => 255]);
			$table->addColumn('source_target_mapping', Types::TEXT, ['notnull' => false]);
			$table->addColumn('source_config', Types::JSON, ['notnull' => false]);
			$table->addColumn('source_last_changed', Types::DATETIME, ['notnull' => false]);
			$table->addColumn('source_last_checked', Types::DATETIME, ['notnull' => false]);
			$table->addColumn('source_last_synced', Types::DATETIME, ['notnull' => false]);
			// Target
			$table->addColumn('target_id', Types::STRING, ['notnull' => true, 'length' => 255]);
			$table->addColumn('target_type', Types::STRING, ['notnull' => true, 'length' => 255]);
			$table->addColumn('target_hash', Types::STRING, ['notnull' => false, 'length' => 255]);
			$table->addColumn('target_source_mapping', Types::TEXT, ['notnull' => false]);
			$table->addColumn('target_config', Types::JSON, ['notnull' => false]);
			$table->addColumn('target_last_changed', Types::DATETIME, ['notnull' => false]);
			$table->addColumn('target_last_checked', Types::DATETIME, ['notnull' => false]);
			$table->addColumn('target_last_synced', Types::DATETIME, ['notnull' => false]);
			// General
			$table->addColumn('created', Types::DATETIME, ['notnull' => true, 'default' => 'CURRENT_TIMESTAMP']);
			$table->addColumn('updated', Types::DATETIME, ['notnull' => true, 'default' => 'CURRENT_TIMESTAMP']);
			$table->setPrimaryKey(['id']);
			$table->addIndex(['uuid'], 'openconnector_synchronizations_uuid_index');
			$table->addIndex(['source_id'], 'openconnector_synchronizations_source_id_index');
			$table->addIndex(['target_id'], 'openconnector_synchronizations_target_id_index');
		}

        if (!$schema->hasTable('openconnector_synchronization_contracts')) {
            $table = $schema->createTable('openconnector_synchronization_contracts');
            $table->addColumn('id', Types::BIGINT, ['autoincrement' => true, 'notnull' => true, 'length' => 20]);
            $table->addColumn('uuid', Types::STRING, ['notnull' => true, 'length' => 36]);
            $table->addColumn('version', Types::STRING, ['notnull' => true, 'length' => 255, 'default' => '0.0.1']);
            $table->addColumn('synchronization_id', Types::STRING, ['notnull' => true, 'length' => 255]);
            // Source
            $table->addColumn('source_id', Types::STRING, ['notnull' => false, 'length' => 255]);
            $table->addColumn('source_hash', Types::STRING, ['notnull' => false, 'length' => 255]);
            $table->addColumn('source_last_changed', Types::DATETIME, ['notnull' => false]);
            $table->addColumn('source_last_checked', Types::DATETIME, ['notnull' => false]);
            $table->addColumn('source_last_synced', Types::DATETIME, ['notnull' => false]);
            // Target
            $table->addColumn('target_id', Types::STRING, ['notnull' => false, 'length' => 255]);
            $table->addColumn('target_hash', Types::STRING, ['notnull' => false, 'length' => 255]);
            $table->addColumn('target_last_changed', Types::DATETIME, ['notnull' => false]);
            $table->addColumn('target_last_checked', Types::DATETIME, ['notnull' => false]);
            $table->addColumn('target_last_synced', Types::DATETIME, ['notnull' => false]);
            // General
            $table->addColumn('created', Types::DATETIME, ['notnull' => true, 'default' => 'CURRENT_TIMESTAMP']);
            $table->addColumn('updated', Types::DATETIME, ['notnull' => true, 'default' => 'CURRENT_TIMESTAMP']);

            $table->setPrimaryKey(['id']);
            $table->addIndex(['uuid'], 'openconnector_sync_contracts_uuid_index');
            $table->addIndex(['synchronization_id'], 'openconnector_sync_contracts_sync_index');
            $table->addIndex(['source_id'], 'openconnector_sync_contracts_source_id_index');
            $table->addIndex(['target_id'], 'openconnector_sync_contracts_target_id_index');
            $table->addIndex(['synchronization_id', 'source_id'], 'openconnector_sync_contracts_sync_source_index');
            $table->addIndex(['synchronization_id', 'target_id'], 'openconnector_sync_contracts_sync_target_index');
        }

        if (!$schema->hasTable('openconnector_consumers')) {
            $table = $schema->createTable('openconnector_consumers');
            $table->addColumn('id', Types::BIGINT, ['autoincrement' => true, 'notnull' => true, 'length' => 20]); // The id of the consumer
            $table->addColumn('uuid', Types::STRING, ['notnull' => true, 'length' => 36]); // The uuid of the consumer
            $table->addColumn('name', Types::STRING, ['notnull' => true, 'length' => 255]); // The name of the consumer
            $table->addColumn('description', Types::TEXT, ['notnull' => false]); // The description of the consumer
            $table->addColumn('domains', Types::JSON, ['notnull' => false]); // The domains the consumer is allowed to run from
            $table->addColumn('ips', Types::JSON, ['notnull' => false]); // The ips the consumer is allowed to run from
            $table->addColumn('authorizationType', Types::STRING, ['notnull' => false, 'length' => 255]); // The authorization type of the consumer, should be one of the following: 'none', 'basic', 'bearer', 'apiKey', 'oauth2', 'jwt'. Keep in mind that the consumer needs to be able to handle the authorization type.
            $table->addColumn('authorizationConfiguration', Types::TEXT, ['notnull' => false]); // The authorization configuration of the consumer
            $table->addColumn('created', Types::DATETIME, ['notnull' => true, 'default' => 'CURRENT_TIMESTAMP']); // the date and time the consumer was created
            $table->addColumn('updated', Types::DATETIME, ['notnull' => true, 'default' => 'CURRENT_TIMESTAMP']); // the date and time the consumer was updated
            $table->setPrimaryKey(['id']);
            $table->addIndex(['uuid'], 'openconnector_consumers_uuid_index');
        }

        if (!$schema->hasTable('openconnector_call_logs')) {
            $table = $schema->createTable('openconnector_call_logs');
            $table->addColumn('id', Types::BIGINT, ['autoincrement' => true, 'notnull' => true, 'length' => 20]);
            $table->addColumn('uuid', Types::STRING, ['notnull' => true, 'length' => 36]);
<<<<<<< HEAD
            $table->addColumn('version', Types::STRING, ['notnull' => true, 'length' => 255, 'default' => '0.0.1']);
            $table->addColumn('name', Types::STRING, ['notnull' => true, 'length' => 255]);
            $table->addColumn('description', Types::TEXT, ['notnull' => false]);
            $table->addColumn('reference', Types::STRING, ['notnull' => false, 'length' => 255]);
            $table->addColumn('domains', Types::JSON, ['notnull' => false]);
            $table->addColumn('ips', Types::JSON, ['notnull' => false]);
            $table->addColumn('authorization_type', Types::STRING, ['notnull' => true, 'length' => 255]);
            $table->addColumn('authorization_configuration', Types::STRING, ['notnull' => true, 'length' => 255]);
            $table->addColumn('is_enabled', Types::BOOLEAN, ['notnull' => true, 'default' => true]);
            $table->addColumn('type', Types::STRING, ['notnull' => true, 'length' => 50, 'default' => '']);
            $table->addColumn('configuration', Types::TEXT, ['notnull' => false]);
            $table->addColumn('status', Types::STRING, ['notnull' => false, 'length' => 255]);
            $table->addColumn('last_call', Types::DATETIME, ['notnull' => false]);
            $table->addColumn('last_sync', Types::DATETIME, ['notnull' => false]);
            $table->addColumn('object_count', Types::INTEGER, ['notnull' => false]);
            $table->addColumn('test', Types::BOOLEAN, ['notnull' => false]);
            $table->addColumn('logRetention', Types::INTEGER, ['notnull' => true, 'default' => 3600]);
            $table->addColumn('errorRetention', Types::INTEGER, ['notnull' => true, 'default' => 86400]);
=======
            $table->addColumn('status_code', Types::INTEGER, ['notnull' => false, 'length' => 3]);
            $table->addColumn('status_message', Types::STRING, ['notnull' => false, 'length' => 256]);
            $table->addColumn('request', Types::JSON, ['notnull' => false]);
            $table->addColumn('response', Types::JSON, ['notnull' => false]);
            $table->addColumn('source_id', Types::INTEGER, ['notnull' => true]);
            $table->addColumn('action_id', Types::INTEGER, ['notnull' => false]);
            $table->addColumn('synchronization_id', Types::INTEGER, ['notnull' => false]);
            $table->addColumn('user_id', Types::STRING, ['notnull' => false, 'length' => 255]);
            $table->addColumn('session_id', Types::STRING, ['notnull' => false, 'length' => 255]);
>>>>>>> e06ea386
            $table->addColumn('created', Types::DATETIME, ['notnull' => true, 'default' => 'CURRENT_TIMESTAMP']);
            $table->addColumn('expires', Types::DATETIME, ['notnull' => false]);

            $table->setPrimaryKey(['id']);
            $table->addIndex(['uuid'], 'openconnector_call_logs_uuid_index');
            $table->addIndex(['source_id'], 'openconnector_call_logs_source_id_index');
            $table->addIndex(['action_id'], 'openconnector_call_logs_action_id_index');
            $table->addIndex(['synchronization_id'], 'openconnector_call_logs_sync_id_index');
            $table->addIndex(['status_code'], 'openconnector_call_logs_status_code_index');
        }

        if (!$schema->hasTable('openconnector_job_logs')) {
            $table = $schema->createTable('openconnector_job_logs');
            $table->addColumn('id', Types::BIGINT, ['autoincrement' => true, 'notnull' => true, 'length' => 20]);
            $table->addColumn('uuid', Types::STRING, ['notnull' => true, 'length' => 36]);
            $table->addColumn('level', Types::STRING, ['notnull' => true, 'length' => 255, 'default' => 'INFO']);
            $table->addColumn('message', Types::STRING, ['notnull' => true, 'length' => 255, 'default' => 'success']);
            $table->addColumn('job_id', Types::STRING, ['notnull' => true, 'length' => 255]);
            $table->addColumn('job_list_id', Types::STRING, ['notnull' => false, 'length' => 255]);
            $table->addColumn('job_class', Types::STRING, ['notnull' => false, 'length' => 255]);
            $table->addColumn('arguments', Types::JSON, ['notnull' => false]);
            $table->addColumn('execution_time', Types::INTEGER, ['notnull' => true, 'default' => 0]);
            $table->addColumn('user_id', Types::STRING, ['notnull' => false, 'length' => 255]);
            $table->addColumn('session_id', Types::STRING, ['notnull' => false, 'length' => 255]);
            $table->addColumn('stack_trace', Types::JSON, ['notnull' => false]);
            $table->addColumn('expires', Types::DATETIME, ['notnull' => false]);
            $table->addColumn('last_run', Types::DATETIME, ['notnull' => false]);
            $table->addColumn('next_run', Types::DATETIME, ['notnull' => false]);
            $table->addColumn('created', Types::DATETIME, ['notnull' => true, 'default' => 'CURRENT_TIMESTAMP']);
            $table->setPrimaryKey(['id']);
            $table->addIndex(['uuid'], 'openconnector_job_logs_uuid_index');
            $table->addIndex(['job_id'], 'openconnector_job_logs_job_id_index');
            $table->addIndex(['job_list_id'], 'openconnector_job_logs_job_list_id_index');
            $table->addIndex(['user_id'], 'openconnector_job_logs_user_id_index');
        }

        if (!$schema->hasTable('openconnector_source_contract_logs')) {
            $table = $schema->createTable('openconnector_synchronization_contract_logs');
            $table->addColumn('id', Types::BIGINT, ['autoincrement' => true, 'notnull' => true, 'length' => 20]);
            $table->addColumn('uuid', Types::STRING, ['notnull' => true, 'length' => 36]);
            $table->addColumn('synchronization_id', Types::STRING, ['notnull' => true, 'length' => 255]);
            $table->addColumn('synchronization_contract_id', Types::STRING, ['notnull' => true, 'length' => 255]);
            $table->addColumn('source', Types::JSON, ['notnull' => false]);
            $table->addColumn('target', Types::JSON, ['notnull' => false]);
            $table->addColumn('user_id', Types::STRING, ['notnull' => false, 'length' => 255]);
            $table->addColumn('session_id', Types::STRING, ['notnull' => false, 'length' => 255]);
            $table->addColumn('expires', Types::DATETIME, ['notnull' => false]);
            $table->addColumn('created', Types::DATETIME, ['notnull' => true, 'default' => 'CURRENT_TIMESTAMP']);
            $table->setPrimaryKey(['id']);
            $table->addIndex(['uuid'], 'openconnector_sync_contract_logs_uuid_index');
            $table->addIndex(['synchronization_id'], 'openconnector_sync_contract_logs_sync_index');
            $table->addIndex(['synchronization_contract_id'], 'openconnector_sync_contract_logs_contract_index');
        }

		return $schema;
	}

	/**
	 * @param IOutput $output
	 * @param Closure(): ISchemaWrapper $schemaClosure
	 * @param array $options
	 */
	public function postSchemaChange(IOutput $output, Closure $schemaClosure, array $options): void {
	}
}<|MERGE_RESOLUTION|>--- conflicted
+++ resolved
@@ -238,26 +238,6 @@
             $table = $schema->createTable('openconnector_call_logs');
             $table->addColumn('id', Types::BIGINT, ['autoincrement' => true, 'notnull' => true, 'length' => 20]);
             $table->addColumn('uuid', Types::STRING, ['notnull' => true, 'length' => 36]);
-<<<<<<< HEAD
-            $table->addColumn('version', Types::STRING, ['notnull' => true, 'length' => 255, 'default' => '0.0.1']);
-            $table->addColumn('name', Types::STRING, ['notnull' => true, 'length' => 255]);
-            $table->addColumn('description', Types::TEXT, ['notnull' => false]);
-            $table->addColumn('reference', Types::STRING, ['notnull' => false, 'length' => 255]);
-            $table->addColumn('domains', Types::JSON, ['notnull' => false]);
-            $table->addColumn('ips', Types::JSON, ['notnull' => false]);
-            $table->addColumn('authorization_type', Types::STRING, ['notnull' => true, 'length' => 255]);
-            $table->addColumn('authorization_configuration', Types::STRING, ['notnull' => true, 'length' => 255]);
-            $table->addColumn('is_enabled', Types::BOOLEAN, ['notnull' => true, 'default' => true]);
-            $table->addColumn('type', Types::STRING, ['notnull' => true, 'length' => 50, 'default' => '']);
-            $table->addColumn('configuration', Types::TEXT, ['notnull' => false]);
-            $table->addColumn('status', Types::STRING, ['notnull' => false, 'length' => 255]);
-            $table->addColumn('last_call', Types::DATETIME, ['notnull' => false]);
-            $table->addColumn('last_sync', Types::DATETIME, ['notnull' => false]);
-            $table->addColumn('object_count', Types::INTEGER, ['notnull' => false]);
-            $table->addColumn('test', Types::BOOLEAN, ['notnull' => false]);
-            $table->addColumn('logRetention', Types::INTEGER, ['notnull' => true, 'default' => 3600]);
-            $table->addColumn('errorRetention', Types::INTEGER, ['notnull' => true, 'default' => 86400]);
-=======
             $table->addColumn('status_code', Types::INTEGER, ['notnull' => false, 'length' => 3]);
             $table->addColumn('status_message', Types::STRING, ['notnull' => false, 'length' => 256]);
             $table->addColumn('request', Types::JSON, ['notnull' => false]);
@@ -267,7 +247,6 @@
             $table->addColumn('synchronization_id', Types::INTEGER, ['notnull' => false]);
             $table->addColumn('user_id', Types::STRING, ['notnull' => false, 'length' => 255]);
             $table->addColumn('session_id', Types::STRING, ['notnull' => false, 'length' => 255]);
->>>>>>> e06ea386
             $table->addColumn('created', Types::DATETIME, ['notnull' => true, 'default' => 'CURRENT_TIMESTAMP']);
             $table->addColumn('expires', Types::DATETIME, ['notnull' => false]);
 
