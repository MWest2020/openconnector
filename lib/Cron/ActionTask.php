<?php

namespace OCA\OpenConnector\Cron;

use OCA\OpenConnector\Db\JobMapper;
use OCA\OpenConnector\Db\JobLog;
use OCA\OpenConnector\Db\JobLogMapper;
use OCP\BackgroundJob\TimedJob;
use OCP\AppFramework\Utility\ITimeFactory;
use OCP\BackgroundJob\IJobList;
<<<<<<< HEAD
use OCP\DB\Exception;
use Psr\Container\ContainerExceptionInterface;
=======
use OCP\IUserManager;
use OCP\IUserSession;
>>>>>>> b0ad70d7
use Psr\Container\ContainerInterface;
use Psr\Container\NotFoundExceptionInterface;
use Symfony\Component\Uid\Uuid;
use DateInterval;
use DateTime;

/**
 * This class is used to run the action tasks for the OpenConnector app. It hooks into the cron job list and runs the classes that are set as the job class in the job.
 *
 * @package OCA\OpenConnector\Cron
 */
class ActionTask extends TimedJob
{
    private JobMapper $jobMapper;
    private JobLogMapper $jobLogMapper;
    private IJobList $jobList;
    private ContainerInterface $containerInterface;

    public function __construct(
        ITimeFactory $time,
        JobMapper $jobMapper,
        JobLogMapper $jobLogMapper,
        IJobList $jobList,
        ContainerInterface $containerInterface,
		private IUserSession $userSession,
		private IUserManager $userManager,
    ) {
        parent::__construct($time);
        $this->jobMapper = $jobMapper;
        $this->jobLogMapper = $jobLogMapper;
        $this->jobList = $jobList;
        $this->containerInterface = $containerInterface;
        // Run every 5 minutes
        //$this->setInterval(300);

        // Delay until low-load time
        //$this->setTimeSensitivity(\OCP\BackgroundJob\IJob::TIME_SENSITIVE);
        // Or $this->setTimeSensitivity(\OCP\BackgroundJob\IJob::TIME_INSENSITIVE);

        // Only run one instance of this job at a time
        //$this->setAllowParallelRuns(false);
    }

	/**
	 * @todo
	 * @todo: make this a bit more generic :')
	 *
	 * @param $argument
	 *
	 * @return JobLog|void
	 * @throws Exception
	 * @throws ContainerExceptionInterface
	 * @throws NotFoundExceptionInterface
	 */
    public function run($argument)
    {
        // if we do not have a job id then everything is wrong
        if (isset($arguments['jobId']) === true && is_int($argument['jobId']) === true) {
            return;
        }

        // Let's get the job, the user might have deleted it in the mean time
        try {
            $job = $this->jobMapper->find($argument['jobId']);
        } catch (Exception $e) {
            return;
        }

        // If the job is not enabled, we don't need to do anything
        if ($job->getIsEnabled() === false) {
            return;
        }

        // if the next run is in the the future, we don't need to do anything
        if ($job->getNextRun() !== null && $job->getNextRun() > new DateTime()) {
            return;
        }

		if(empty($job->getUserId()) === false && $this->userSession->getUser() === null) {
			$user = $this->userManager->get($job->getUserId());
			$this->userSession->setUser($user);
		}

		$time_start = microtime(true);

        $action =  $this->containerInterface->get($job->getJobClass());
        $arguments = $job->getArguments();
        if (is_array($arguments) === false) {
            $arguments = [];
        }
        $result = $action->run($arguments);

        $time_end = microtime(true);
        $executionTime = ( $time_end - $time_start ) * 1000;

        // deal with single run
        if ($job->isSingleRun() === true) {
            $job->setIsEnabled(false);
        }


        // Update the job
		$nextRun = new DateTime();
		if (isset($result['nextRun']) === true) {
			$nextRun = DateTime::createFromFormat('U', $result['nextRun']);
		}
        $job->setLastRun(new DateTime());
        $job->setNextRun($nextRun);
        $this->jobMapper->update($job);

        // Log the job
        $jobLog = $this->jobLogMapper->createFromArray([
            'jobId'         => $job->getId(),
            'jobClass'      => $job->getJobClass(),
            'jobListId'     => $job->getJobListId(),
            'arguments'     => $job->getArguments(),
            'lastRun'       => $job->getLastRun(),
            'nextRun'       => $job->getNextRun(),
            'executionTime' => $executionTime
        ]);

        // Get the result and set it to the job log
        if (is_array($result) === true) {
            if (isset($result['level']) === true) {
                $jobLog->setLevel($result['level']);
            }
            if (isset($result['message']) === true) {
                $jobLog->setMessage($result['message']);
            }
            if (isset($result['stackTrace']) === true) {
                $jobLog->setStackTrace($result['stackTrace']);
            }
        }

        // Let's report back about what we have just done
        return $jobLog;
    }

}<|MERGE_RESOLUTION|>--- conflicted
+++ resolved
@@ -8,13 +8,9 @@
 use OCP\BackgroundJob\TimedJob;
 use OCP\AppFramework\Utility\ITimeFactory;
 use OCP\BackgroundJob\IJobList;
-<<<<<<< HEAD
-use OCP\DB\Exception;
-use Psr\Container\ContainerExceptionInterface;
-=======
 use OCP\IUserManager;
 use OCP\IUserSession;
->>>>>>> b0ad70d7
+use Psr\Container\ContainerExceptionInterface;
 use Psr\Container\ContainerInterface;
 use Psr\Container\NotFoundExceptionInterface;
 use Symfony\Component\Uid\Uuid;
@@ -65,7 +61,7 @@
 	 * @param $argument
 	 *
 	 * @return JobLog|void
-	 * @throws Exception
+	 * @throws \OCP\DB\Exception
 	 * @throws ContainerExceptionInterface
 	 * @throws NotFoundExceptionInterface
 	 */
