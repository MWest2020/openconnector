<?php

namespace OCA\OpenConnector\Service;

use Exception;
use OCA\OpenConnector\Db\CallLog;
use OCA\OpenConnector\Db\Source;
use OCA\OpenConnector\Db\SourceMapper;
use OCA\OpenConnector\Db\MappignMapper;
use OCA\OpenConnector\Db\Synchronization;
use OCA\OpenConnector\Db\SynchronizationMapper;
use OCA\OpenConnector\Db\SynchronizationContract;
use OCA\OpenConnector\Db\SynchronizationContractLog;
use OCA\OpenConnector\Db\SynchronizationContractLogMapper;
use OCA\OpenConnector\Db\SynchronizationContractMapper;
use OCA\OpenConnector\Service\CallService;
use OCA\OpenConnector\Service\MappingService;
use Symfony\Component\Uid\Uuid;
use OCP\AppFramework\Db\DoesNotExistException;
use Adbar\Dot;

use Psr\Container\ContainerInterface;
use DateInterval;
use DateTime;
use OCA\OpenConnector\Db\MappingMapper;
use OCP\AppFramework\Http\NotFoundResponse;

class SynchronizationService
{
    private CallService $callService;
    private MappingService $mappingService;
    private ContainerInterface $containerInterface;
    private SynchronizationMapper $synchronizationMapper;
    private SourceMapper $sourceMapper;
    private MappingMapper $mappingMapper;
    private SynchronizationContractMapper $synchronizationContractMapper;
    private SynchronizationContractLogMapper $synchronizationContractLogMapper;
    private ObjectService $objectService;
    private Source $source;


	public function __construct(
		CallService $callService,
		MappingService $mappingService,
		ContainerInterface $containerInterface,
        SourceMapper $sourceMapper,
        MappingMapper $mappingMapper,
		SynchronizationMapper $synchronizationMapper,
		SynchronizationContractMapper $synchronizationContractMapper,
        SynchronizationContractLogMapper $synchronizationContractLogMapper
	) {
		$this->callService = $callService;
		$this->mappingService = $mappingService;
		$this->containerInterface = $containerInterface;
		$this->synchronizationMapper = $synchronizationMapper;
		$this->mappingMapper = $mappingMapper;
		$this->synchronizationContractMapper = $synchronizationContractMapper;
        $this->synchronizationContractLogMapper = $synchronizationContractLogMapper;
        $this->sourceMapper = $sourceMapper;
	}

	/**
	 * Synchronizes a given synchronization (or a complete source).
	 *
	 * @param Synchronization $synchronization
	 * @param bool|null       $isTest False by default, currently added for synchronziation-test endpoint
     * 
	 * @throws Exception
     *
	 * @return array
	 */
    public function synchronize(Synchronization $synchronization, ?bool $isTest = false): array
	{
        $objectList = $this->getAllObjectsFromSource(synchronization: $synchronization, isTest: $isTest);

        foreach ($objectList as $key => $object) {
<<<<<<< HEAD
            // If the source configuration contains a dot notation for the id position, we need to extract the id from the source object
            $originId = $this->getOriginId($synchronization, $object);

=======
            
            // Check for origin id.
            $originId = $this->getOriginId($synchronization, $object);
            
>>>>>>> ca3f3789
            // Get the synchronization contract for this object
            $synchronizationContract = $this->synchronizationContractMapper->findSynchronizationContractWithOriginId(synchronizationId: $synchronization->id, originId: $originId);

            if ($synchronizationContract instanceof SynchronizationContract === false) {
                // Only persist if not test
                if ($isTest === false) {
                    $synchronizationContract = $this->synchronizationContractMapper->createFromArray([
                        'synchronizationId' => $synchronization->getId(),
                        'originId' => $originId,
                        'originHash' => md5(serialize($object))
                    ]);
                } else {
                    $synchronizationContract = new SynchronizationContract();
                    $synchronizationContract->setSynchronizationId($synchronization->getId());
                    $synchronizationContract->setOriginId($originId);
                    $synchronizationContract->setOriginHash(md5(serialize($object)));
                }

                $synchronizationContract = $this->synchronizeContract(synchronizationContract: $synchronizationContract, synchronization: $synchronization, object: $object, isTest: $isTest);

                if ($isTest === true && is_array($synchronizationContract) === true) {
                    // If this is a log and contract array return for the test endpoint.
                    $logAndContractArray = $synchronizationContract;

                    return $logAndContractArray;
                }
            } else {
                // @todo this is wierd
                $synchronizationContract = $this->synchronizeContract(synchronizationContract: $synchronizationContract, synchronization: $synchronization, object: $object, isTest: $isTest);
                if ($isTest === false && $synchronizationContract instanceof SynchronizationContract === true) {
                    // If this is a regular synchronizationContract update it to the database.
                    $objectList[$key] = $this->synchronizationContractMapper->update(entity: $synchronizationContract);
                } elseif ($isTest === true && is_array($synchronizationContract) === true) {
                    // If this is a log and contract array return for the test endpoint.
                    $logAndContractArray = $synchronizationContract;
                    return $logAndContractArray;
                }
            }

            $this->synchronizationContractMapper->update($synchronizationContract);
        }

        return $objectList;
    }

    /**
     * Gets id from object as is in the origin
     * 
     * @param Synchronization $synchronization
     * @param array $object
     * 
     * @return string|int id
     */
    private function getOriginId(Synchronization $synchronization, array $object)
    {
<<<<<<< HEAD
        // Default ID position is 'id' if not specified in source config
        $originIdPosition = 'id';

        // Check if a custom ID position is defined in the source configuration
        if (!empty($synchronization->getSourceConfig()['idPosition'])) {
            // Override default with custom ID position from config
            $originIdPosition = $synchronization->getSourceConfig()['idPosition'];
        }

        // Create Dot object for easy access to nested array values
        $objectDot = new Dot($object);

        // Try to get the ID value from the specified position in the object
        $originId = $objectDot->get($originIdPosition);

        // If no ID was found at the specified position, throw an error
        if ($originId === null) {
            throw new Exception('Could not find origin id in object for key: ' . $originIdPosition);
        }

        // Return the found ID value
=======
        $originIdLocation = 'id';
        if ($synchronization->getOriginIdLocation() !== null) {
            $originIdLocation = $synchronization->getOriginIdLocation();
        }
        $objectDot = new Dot($object);
        $originId = $objectDot->get($originIdLocation);
        if ($originId === null) {
            throw new Exception('Could not find origin id in object for key: ' . $originIdLocation);
        }

>>>>>>> ca3f3789
        return $originId;
    }

	/**
	 * Synchronize a contract
     *
	 * @param SynchronizationContract $synchronizationContract
	 * @param Synchronization|null    $synchronization
	 * @param array $object
	 * @param bool|null               $isTest False by default, currently added for synchronziation-test endpoint
     *
	 * @throws Exception
	 *
	 * @return SynchronizationContract
	 */
    public function synchronizeContract(SynchronizationContract $synchronizationContract, Synchronization $synchronization = null, array $object = [], ?bool $isTest = false)
    {
        // Let create a source hash for the object
        $originHash = md5(serialize($object));
        $synchronizationContract->setSourceLastChecked(new DateTime());

        // Let's prevent pointless updates @todo account for omnidirectional sync, unless the config has been updated since last check then we do want to rebuild and check if the tagert object has changed
        if ($originHash === $synchronizationContract->getOriginHash() && $synchronization->getUpdated() < $synchronizationContract->getSourceLastChecked()) {
            // The object has not changed and the config has not been updated since last check
            // return $synchronizationContract;
            // @todo: somehow this always returns true, so we never do the updateTarget
        }

        // The object has changed, oke let do mappig and bla die bla
        $synchronizationContract->setOriginHash($originHash);
        $synchronizationContract->setSourceLastChanged(new DateTime());

<<<<<<< HEAD
        // If no source target mapping is defined, use original object
        if (empty($synchronization->getSourceTargetMapping())) {
=======
        try {
            $sourceTargetMapping = $this->mappingMapper->find(id: $synchronization->getSourceTargetMapping());
        } catch (DoesNotExistException $exception) {
            return new Exception($exception->getMessage());
        }

        // let do the mapping if provided
        if ($sourceTargetMapping) {
            $targetObject = $this->mappingService->executeMapping(mapping: $sourceTargetMapping, input: $object);
        } else {
>>>>>>> ca3f3789
            $targetObject = $object;
        } else {
            try {
                $sourceTargetMapping = $this->mappingMapper->find(id: $synchronization->getSourceTargetMapping());
            } catch (DoesNotExistException $exception) {
                return new Exception($exception->getMessage());
            }

            // Execute mapping if found
            if ($sourceTargetMapping) {
                $targetObject = $this->mappingService->executeMapping(mapping: $sourceTargetMapping, input: $object);
            } else {
                $targetObject = $object;
            }
        }


        // set the target hash
        $targetHash = md5(serialize($targetObject));
        $synchronizationContract->setTargetHash($targetHash);
        $synchronizationContract->setTargetLastChanged(new DateTime());
        $synchronizationContract->setTargetLastSynced(new DateTime());
        $synchronizationContract->setSourceLastSynced(new DateTime());

<<<<<<< HEAD
        // prepare log
        $log = [
            'synchronizationId' => $synchronizationContract->getSynchronizationId(),
            'synchronizationContractId' => $synchronizationContract->getId(), 
            'source' => $object,
            'target' => $targetObject,
            'expires' => new DateTime('+1 day')
        ];

        // Handle synchronization based on test mode
        switch ($isTest) {
            case false:
                // Update target and create log when not in test mode
                $synchronizationContract = $this->updateTarget(
                    synchronizationContract: $synchronizationContract, 
                    targetObject: $targetObject
                );
                
                // Create log entry for the synchronization
                $log = $this->synchronizationContractLogMapper->createFromArray($log);
                break;

            case true:
                // Return test data without updating target
                return [
                    'log' => $log,
                    'contract' => $synchronizationContract->jsonSerialize()
                ];
                break;
=======
        // Do the magic!!
        if ($isTest === false) {
            $synchronizationContract = $this->updateTarget(synchronizationContract: $synchronizationContract, targetObject: $targetObject);
        }

        // Log it
        if ($isTest === false) {
            $log = $this->synchronizationContractLogMapper->createFromArray([
                'synchronizationId' => $synchronizationContract->getSynchronizationId(),
                'synchronizationContractId' => $synchronizationContract->getId(),
                'source' => $object,
                'target' => $targetObject,
                'expires' => new DateTime('+1 day')
            ]);
        }

        if ($isTest === true) {
            return ['log' => $log->jsonSerialize(), 'contract' => $synchronizationContract->jsonSerialize()];
>>>>>>> ca3f3789
        }

        return $synchronizationContract;

    }

	/**
	 * Write the data to the target
	 *
	 * @param SynchronizationContract $synchronizationContract
	 * @param array                   $targetObject
     *
	 * @throws Exception
	 *
	 * @return SynchronizationContract
	 */
    public function updateTarget(SynchronizationContract $synchronizationContract, array $targetObject): SynchronizationContract
	{
         // The function can be called solo set let's make sure we have the full synchronization object
        if (isset($synchronization) === false) {
            $synchronization = $this->synchronizationMapper->find($synchronizationContract->getSynchronizationId());
        }

        // Let's check if we need to create or update
        $update = false;
        if ($synchronizationContract->getTargetId()){
            $update = true;
        }

        $type = $synchronization->getTargetType();

        switch ($type) {
            case 'register/schema':
                // Setup the object service
                $objectService = $this->containerInterface->get('OCA\OpenRegister\Service\ObjectService');

                // if we already have an id, we need to get the object and update it
                if ($synchronizationContract->getTargetId() !== null) {
                    $targetObject['id'] = $synchronizationContract->getTargetId();
                }

                // Extract register and schema from the targetId
                // The targetId needs to be filled in as: {registerId} + / + {schemaId} for example: 1/1
                $targetId = $synchronization->getTargetId();
                list($register, $schema) = explode('/', $targetId);

                // Save the object to the target
                $target = $objectService->saveObject($register, $schema, $targetObject);

                // Get the id form the target object
                $synchronizationContract->setTargetId($target->getUuid());
                break;
            case 'api':
                //@todo: implement
                //$this->callService->put($targetObject);
                break;
            case 'database':
                //@todo: implement
                break;
            default:
                throw new Exception("Unsupported target type: $type");
        }

        return $synchronizationContract;
    }

    /**
     * Get all the object from a source
     *
     * @param Synchronization $synchronization
	 * @param bool|null       $isTest False by default, currently added for synchronziation-test endpoint
     *
     * @return array
     */
    public function getAllObjectsFromSource(Synchronization $synchronization, ?bool $isTest = false)
    {
        $objects = [];

        $type = $synchronization->getSourceType();

        switch ($type) {
            case 'register/schema':
                // Setup the object service
                $this->objectService = $this->containerInterface->get('OCA\OpenRegister\Service\ObjectService');

                break;
            case 'api':
                $objects = $this->getAllObjectsFromApi(synchronization: $synchronization, isTest: $isTest);
                break;
            case 'database':
                //@todo: implement
                break;
        }

        return $objects;
    }

    /**
     * Retrieves all objects from an API source for a given synchronization.
     *
     * @param Synchronization $synchronization The synchronization object containing source information.
     * @param bool            $isTest          If we only want to return a single object (for example a test)
     *
     * @return array An array of all objects retrieved from the API.
     */
    public function getAllObjectsFromApi(Synchronization $synchronization, ?bool $isTest = false)
    {
        $objects = [];
        $source = $this->sourceMapper->find($synchronization->getSourceId());

        // Lets get the source config
        $sourceConfig = $synchronization->getSourceConfig();
        $endpoint = $sourceConfig['endpoint'] ?? '';
        $headers = $sourceConfig['headers'] ?? [];
        $query = $sourceConfig['query'] ?? [];
        $config = [
            'headers' => $headers,
            'query' => $query,
        ];

        // Make the initial API call
        $response = $this->callService->call(source: $source, endpoint: $endpoint, method: 'GET', config: $config)->getResponse();
        $body = json_decode($response['body'], true);
        $objects = array_merge($objects, $this->getAllObjectsFromArray($body, $synchronization));

        // Return a single object or empty array if in test mode
        if ($isTest === true) {
            return [$objects[0]] ?? [];
        }

        // Current page is 2 because the first call made above is page 1.
        $currentPage = 2;

        // Continue making API calls if there are more pages from 'next' the response body or if paginationQuery is set
        while ($endpoint = $this->getNextEndpoint($body, $source, $synchronization, $currentPage)) {
            $response = $this->callService->call($source, $endpoint)->getResponse();
            $body = json_decode($response['body'], true);

            if (empty($body) === true) {
                return $objects;
            }

            $objects = array_merge($objects, $this->getAllObjectsFromArray($body, $synchronization));

            $currentPage++;
        }

        return $objects;
    }

    /**
     * Determines the next API endpoint based on either a provided next link or a pagination query.
     *
     * @param array           $body
     * @param mixed           $source
     * @param Synchronization $synchronization Synchronization object to retrieve next link details.
     * @param int      $currentPage The current page number for pagination, used if no next link is available.
     *
     * @return string|null The next endpoint URL if a next link or pagination query is available, or null if neither exists.
     */
    private function getNextEndpoint(array $body, $source, Synchronization $synchronization, int $currentPage): ?string
    {
        $nextLink = $this->getNextlinkFromCall($body, $synchronization);

        if ($nextLink) {
            return str_replace($source->getLocation(), '', $nextLink);
        }

        // If paginationQuery exists, replace any placeholder with the current page number
<<<<<<< HEAD
        $paginationQuery = $source->getConfiguration()['paginationQuery'] ?? null;

        if ($paginationQuery) {
            // Replace placeholder "{page}" in the paginationQuery with the current page number
            return "{$source->getLocation()}?$paginationQuery=$currentPage";
        }
=======
        $paginationQuery = $source->getPaginationConfig()['queryParam'] ?? 'page';

        return "{$source->getLocation()}?$paginationQuery=$currentPage";
>>>>>>> ca3f3789

        return null;
    }

    /**
     * Extracts all objects from the API response body.
     *
     * @param array $body The decoded JSON body of the API response.
     * @param Synchronization $synchronization The synchronization object containing source configuration.
     *
     * @throws Exception If the position of objects in the return body cannot be determined.
     *
     * @return array An array of items extracted from the response body.
     */
    public function getAllObjectsFromArray(array $array, Synchronization $synchronization)
    {
        // Get the source configuration from the synchronization object
        $sourceConfig = $synchronization->getSourceConfig();

        // Check if a specific objects position is defined in the source configuration
<<<<<<< HEAD
        if (!empty($sourceConfig['objectsPosition'])) {
=======
        if (isset($sourceConfig['objectsPosition']) === true) {
>>>>>>> ca3f3789
            $position = $sourceConfig['objectsPosition'];
            // Use Dot notation to access nested array elements
            $dot = new Dot($array);
            if ($dot->has($position)) {
                // Return the objects at the specified position
                return $dot->get($position);
            } else {
                // Throw an exception if the specified position doesn't exist
                throw new Exception("Cannot find the specified position of objects in the return body.");
            }
        }

<<<<<<< HEAD
        // Define common keys to check for objects
        $commonKeys = ['items', 'result', 'results'];

        // Loop through common keys and return first match found
        foreach ($commonKeys as $key) {
            if (isset($array[$key])) {
                return $array[$key];
            }
=======
        // Check for common keys where objects might be stored
        // If 'items' key exists, return its value
        if (isset($array['items']) === true) {
            return $array['items'];
        }

        // If 'result' key exists, return its value
        if (isset($array['result']) === true) {
            return $array['result'];
        }

        // If 'results' key exists, return its value
        if (isset($array['results']) === true) {
            return $array['results'];
>>>>>>> ca3f3789
        }

        // If no objects can be found, throw an exception
        throw new Exception("Cannot determine the position of objects in the return body.");
    }

    /**
     * Retrieves the next link for pagination from the API response body.
     *
     * @param array $body The decoded JSON body of the API response.
     * @param Synchronization $synchronization The synchronization object (unused in this method, but kept for consistency).
     *
     * @return string|bool The URL for the next page of results, or false if there is no next page.
     */
    public function getNextlinkFromCall(array $body, Synchronization $synchronization): string | bool | null
    {
        // Check if the 'next' key exists in the response body
        return $body['next'];
    }
}<|MERGE_RESOLUTION|>--- conflicted
+++ resolved
@@ -74,16 +74,9 @@
         $objectList = $this->getAllObjectsFromSource(synchronization: $synchronization, isTest: $isTest);
 
         foreach ($objectList as $key => $object) {
-<<<<<<< HEAD
             // If the source configuration contains a dot notation for the id position, we need to extract the id from the source object
             $originId = $this->getOriginId($synchronization, $object);
 
-=======
-            
-            // Check for origin id.
-            $originId = $this->getOriginId($synchronization, $object);
-            
->>>>>>> ca3f3789
             // Get the synchronization contract for this object
             $synchronizationContract = $this->synchronizationContractMapper->findSynchronizationContractWithOriginId(synchronizationId: $synchronization->id, originId: $originId);
 
@@ -139,7 +132,6 @@
      */
     private function getOriginId(Synchronization $synchronization, array $object)
     {
-<<<<<<< HEAD
         // Default ID position is 'id' if not specified in source config
         $originIdPosition = 'id';
 
@@ -161,18 +153,6 @@
         }
 
         // Return the found ID value
-=======
-        $originIdLocation = 'id';
-        if ($synchronization->getOriginIdLocation() !== null) {
-            $originIdLocation = $synchronization->getOriginIdLocation();
-        }
-        $objectDot = new Dot($object);
-        $originId = $objectDot->get($originIdLocation);
-        if ($originId === null) {
-            throw new Exception('Could not find origin id in object for key: ' . $originIdLocation);
-        }
-
->>>>>>> ca3f3789
         return $originId;
     }
 
@@ -205,21 +185,8 @@
         $synchronizationContract->setOriginHash($originHash);
         $synchronizationContract->setSourceLastChanged(new DateTime());
 
-<<<<<<< HEAD
         // If no source target mapping is defined, use original object
         if (empty($synchronization->getSourceTargetMapping())) {
-=======
-        try {
-            $sourceTargetMapping = $this->mappingMapper->find(id: $synchronization->getSourceTargetMapping());
-        } catch (DoesNotExistException $exception) {
-            return new Exception($exception->getMessage());
-        }
-
-        // let do the mapping if provided
-        if ($sourceTargetMapping) {
-            $targetObject = $this->mappingService->executeMapping(mapping: $sourceTargetMapping, input: $object);
-        } else {
->>>>>>> ca3f3789
             $targetObject = $object;
         } else {
             try {
@@ -244,7 +211,6 @@
         $synchronizationContract->setTargetLastSynced(new DateTime());
         $synchronizationContract->setSourceLastSynced(new DateTime());
 
-<<<<<<< HEAD
         // prepare log
         $log = [
             'synchronizationId' => $synchronizationContract->getSynchronizationId(),
@@ -274,26 +240,6 @@
                     'contract' => $synchronizationContract->jsonSerialize()
                 ];
                 break;
-=======
-        // Do the magic!!
-        if ($isTest === false) {
-            $synchronizationContract = $this->updateTarget(synchronizationContract: $synchronizationContract, targetObject: $targetObject);
-        }
-
-        // Log it
-        if ($isTest === false) {
-            $log = $this->synchronizationContractLogMapper->createFromArray([
-                'synchronizationId' => $synchronizationContract->getSynchronizationId(),
-                'synchronizationContractId' => $synchronizationContract->getId(),
-                'source' => $object,
-                'target' => $targetObject,
-                'expires' => new DateTime('+1 day')
-            ]);
-        }
-
-        if ($isTest === true) {
-            return ['log' => $log->jsonSerialize(), 'contract' => $synchronizationContract->jsonSerialize()];
->>>>>>> ca3f3789
         }
 
         return $synchronizationContract;
@@ -463,18 +409,9 @@
         }
 
         // If paginationQuery exists, replace any placeholder with the current page number
-<<<<<<< HEAD
-        $paginationQuery = $source->getConfiguration()['paginationQuery'] ?? null;
-
-        if ($paginationQuery) {
-            // Replace placeholder "{page}" in the paginationQuery with the current page number
-            return "{$source->getLocation()}?$paginationQuery=$currentPage";
-        }
-=======
         $paginationQuery = $source->getPaginationConfig()['queryParam'] ?? 'page';
 
         return "{$source->getLocation()}?$paginationQuery=$currentPage";
->>>>>>> ca3f3789
 
         return null;
     }
@@ -495,11 +432,7 @@
         $sourceConfig = $synchronization->getSourceConfig();
 
         // Check if a specific objects position is defined in the source configuration
-<<<<<<< HEAD
         if (!empty($sourceConfig['objectsPosition'])) {
-=======
-        if (isset($sourceConfig['objectsPosition']) === true) {
->>>>>>> ca3f3789
             $position = $sourceConfig['objectsPosition'];
             // Use Dot notation to access nested array elements
             $dot = new Dot($array);
@@ -512,7 +445,6 @@
             }
         }
 
-<<<<<<< HEAD
         // Define common keys to check for objects
         $commonKeys = ['items', 'result', 'results'];
 
@@ -521,22 +453,6 @@
             if (isset($array[$key])) {
                 return $array[$key];
             }
-=======
-        // Check for common keys where objects might be stored
-        // If 'items' key exists, return its value
-        if (isset($array['items']) === true) {
-            return $array['items'];
-        }
-
-        // If 'result' key exists, return its value
-        if (isset($array['result']) === true) {
-            return $array['result'];
-        }
-
-        // If 'results' key exists, return its value
-        if (isset($array['results']) === true) {
-            return $array['results'];
->>>>>>> ca3f3789
         }
 
         // If no objects can be found, throw an exception
