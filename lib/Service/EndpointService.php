--- conflicted
+++ resolved
@@ -173,13 +173,8 @@
      * @param array $serializedObject The serialized object (if the object itself is not available).
      *
      * @return array|null The serialized object including substituted pointers.
-<<<<<<< HEAD
-     * @throws \Psr\Container\ContainerExceptionInterface
-     * @throws \Psr\Container\NotFoundExceptionInterface
-=======
      * @throws ContainerExceptionInterface
      * @throws NotFoundExceptionInterface
->>>>>>> 6a12582b
      */
     private function replaceInternalReferences(
         QBMapper|\OCA\OpenRegister\Service\ObjectService $mapper,
@@ -363,11 +358,7 @@
 				$this->replaceInternalReferences(mapper: $mapper, serializedObject: $mapper->createFromArray(object: $parameters))
 			),
 			'PUT' => new JSONResponse(
-<<<<<<< HEAD
                 $this->replaceInternalReferences(mapper: $mapper, serializedObject: $mapper->updateFromArray($parameters['id'], $request->getParams(), true, false))
-=======
-                $this->replaceInternalReferences(mapper: $mapper, serializedObject: $mapper->updateFromArray($request->getParams()['id'], $request->getParams(), true, true))
->>>>>>> 6a12582b
 			),
             'PATCH' => new JSONResponse(
                 $this->replaceInternalReferences(mapper: $mapper, serializedObject: $mapper->updateFromArray($parameters['id'], $request->getParams(), true, true))
@@ -718,7 +709,6 @@
 		return $request; // For now, just return original request
 	}
 
-<<<<<<< HEAD
     /**
      * Generates url based on available endpoints for the object type.
      *
@@ -767,6 +757,4 @@
 
         return $this->urlGenerator->getBaseUrl().'/apps/openconnector/api/endpoint/'.$path;
     }
-=======
->>>>>>> 6a12582b
 }