--- conflicted
+++ resolved
@@ -483,15 +483,10 @@
 
         $result = $mapper->findAllPaginated(requestParams: $parameters);
 
-<<<<<<< HEAD
         $result['results'] = array_map(function ($object) use ($mapper, $extend) {
             $object = is_array($object) ? $object : $object->jsonSerialize();
             $object = $mapper->renderEntity(entity: $object, extend: $extend);
             return $this->replaceInternalReferences(mapper: $mapper, serializedObject: $object);
-=======
-        $result['results'] = array_map(function ($object) use ($mapper) {
-            return $this->objectService->getOpenRegisters()->renderEntity(entity: $this->replaceInternalReferences(mapper: $mapper, object: $object));
->>>>>>> b46c0820
         }, $result['results']);
 
         $returnArray = [
