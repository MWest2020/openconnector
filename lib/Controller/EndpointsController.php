--- conflicted
+++ resolved
@@ -250,11 +250,7 @@
 		$acceptHeader = $this->request->getHeader('Accept');
 		if (stripos($acceptHeader, 'application/xml') !== false) {
 			// Convert JSON response to XML response
-<<<<<<< HEAD
-			$response = new XMLResponse($response->getData(), $response->getStatus());
-=======
 			$response = new XMLResponse($response->getData(), $response->getStatus(), $response->getHeaders());
->>>>>>> 1904125d
 		}
 
         return $this->authorizationService->corsAfterController($this->request, $response);
